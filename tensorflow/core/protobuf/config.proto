--- conflicted
+++ resolved
@@ -259,7 +259,13 @@
     // quite high.
     bool gpu_host_mem_disallow_growth = 14;
 
-<<<<<<< HEAD
+    // Memory limit for gpu system. This can also be set by
+    // TF_DEVICE_MIN_SYS_MEMORY_IN_MB, which takes precedence over
+    // gpu_system_memory_size_in_mb. With this, user can configure the gpu
+    // system memory size for better resource estimation of multi-tenancy(one
+    // gpu with multiple model) use case.
+    int32 gpu_system_memory_size_in_mb = 16;
+
     // Whether to merge data transfer streams into the compute stream in a
     // stream group. Four types of streams will be created within a stream group
     // by default: one compute stream, one host_to_device copy stream, one
@@ -290,15 +296,7 @@
       bool merge_device_to_device_stream = 3;
     }
 
-    StreamMergeOptions stream_merge_options = 15;
-=======
-    // Memory limit for gpu system. This can also be set by
-    // TF_DEVICE_MIN_SYS_MEMORY_IN_MB, which takes precedence over
-    // gpu_system_memory_size_in_mb. With this, user can configure the gpu
-    // system memory size for better resource estimation of multi-tenancy(one
-    // gpu with multiple model) use case.
-    int32 gpu_system_memory_size_in_mb = 16;
->>>>>>> da646f1b
+    StreamMergeOptions stream_merge_options = 17;
   }
 
   // Everything inside experimental is subject to change and is not subject
